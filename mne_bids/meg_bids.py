# Authors: Mainak Jas <mainak.jas@telecom-paristech.fr>
#          Alexandre Gramfort <alexandre.gramfort@telecom-paristech.fr>
#          Teon Brooks <teon.brooks@gmail.com>
#          Chris Holdgraf <choldgraf@berkeley.edu>
#
# License: BSD (3-clause)

import os
import shutil as sh
import pandas as pd
from collections import defaultdict, OrderedDict

import numpy as np
from mne import read_events, find_events
from mne.io.constants import FIFF
from mne.io.pick import channel_type
<<<<<<< HEAD
from mne.io import BaseRaw
from mne.channels.channels import _unit2human
from mne.externals.six import string_types
=======
from mne.channels.channels import _unit2human
>>>>>>> df72c737

from datetime import datetime

from .utils import (make_bids_filename, make_bids_folders,
                    make_dataset_description, _write_json)
from .io import _parse_ext, _read_raw

ALLOWED_KINDS = ['meg', 'ieeg']
orientation = {'.sqd': 'ALS', '.con': 'ALS', '.fif': 'RAS', '.gz': 'RAS',
               '.pdf': 'ALS', '.ds': 'ALS'}

units = {'.sqd': 'm', '.con': 'm', '.fif': 'm', '.gz': 'm', '.pdf': 'm',
         '.ds': 'cm'}

manufacturers = {'.sqd': 'KIT/Yokogawa', '.con': 'KIT/Yokogawa',
                 '.fif': 'Elekta', '.gz': 'Elekta', '.pdf': '4D Magnes',
                 '.ds': 'CTF'}


def _channels_tsv(raw, fname, verbose):
    """Create channel tsv."""
    map_chs = defaultdict(lambda: 'OTHER')
    map_chs.update(grad='MEGGRAD', mag='MEGMAG', stim='TRIG', eeg='EEG',
                   ecog='ECOG', seeg='SEEG', eog='EOG', ecg='ECG', misc='MISC',
                   resp='RESPONSE', ref_meg='REFMEG')
    map_desc = defaultdict(lambda: 'Other type of channel')
    map_desc.update(grad='Gradiometer', mag='Magnetometer',
                    stim='Trigger',
                    eeg='ElectroEncephaloGram',
                    ecog='Electrocorticography',
                    seeg='StereoEEG',
                    ecg='ElectroCardioGram',
                    eog='ElectrOculoGram', misc='Miscellaneous',
                    ref_meg='Reference channel')

    status, ch_type, description = list(), list(), list()
    for idx, ch in enumerate(raw.info['ch_names']):
        status.append('bad' if ch in raw.info['bads'] else 'good')
        ch_type.append(map_chs[channel_type(raw.info, idx)])
        description.append(map_desc[channel_type(raw.info, idx)])
    low_cutoff, high_cutoff = (raw.info['highpass'], raw.info['lowpass'])
    units = [_unit2human.get(ich['unit'], 'n/a') for ich in raw.info['chs']]
    n_channels = raw.info['nchan']
    sfreq = raw.info['sfreq']
<<<<<<< HEAD
    df = pd.DataFrame(OrderedDict([
                      ('name', raw.info['ch_names']),
                      ('type', ch_type),
                      ('units', units),
                      ('description', description),
                      ('sampling_frequency', ['%.2f' % sfreq] * n_channels),
                      ('low_cutoff', ['%.2f' % low_cutoff] * n_channels),
                      ('high_cutoff', ['%.2f' % high_cutoff] * n_channels),
                      ('status', status)]))
=======
    df = pd.DataFrame({'name': raw.info['ch_names'], 'type': ch_type,
                       'units': units, 'description': description,
                       'sampling_frequency': ['%.2f' % sfreq] * n_channels,
                       'low_cutoff': ['%.2f' % low_cutoff] * n_channels,
                       'high_cutoff': ['%.2f' % high_cutoff] * n_channels,
                       'status': status})
    df = df[['name', 'type', 'units', 'description', 'sampling_frequency',
             'low_cutoff', 'high_cutoff', 'status']]
>>>>>>> df72c737
    df.to_csv(fname, sep='\t', index=False)

    if verbose:
        print(os.linesep + "Writing '%s'..." % fname + os.linesep)
        print(df.head())

    return fname


def _events_tsv(events, raw, fname, event_id, verbose):
    """Create tsv file for events."""

    first_samp = raw.first_samp
    sfreq = raw.info['sfreq']
    events[:, 0] -= first_samp

    df = pd.DataFrame(np.c_[events[:, 0], np.zeros(events.shape[0]),
                            events[:, 2]],
                      columns=['onset', 'duration', 'condition'])
    if event_id:
        event_id_map = {v: k for k, v in event_id.items()}
        df.condition = df.condition.map(event_id_map)
    df.onset /= sfreq
    df = df.fillna('n/a')
    df.to_csv(fname, sep='\t', index=False)
    if verbose:
        print(os.linesep + "Writing '%s'..." % fname + os.linesep)
        print(df.head())

    return fname


def _scans_tsv(raw, raw_fname, fname, verbose):
    """Create tsv file for scans."""

    meas_date = raw.info['meas_date']
    if isinstance(meas_date, (np.ndarray, list)):
        meas_date = meas_date[0]

    if meas_date is None:
        acq_time = 'n/a'
    else:
        acq_time = datetime.fromtimestamp(
            meas_date).strftime('%Y-%m-%dT%H:%M:%S')

    df = pd.DataFrame({'filename': ['%s' % raw_fname],
                       'acq_time': [acq_time]})

    df.to_csv(fname, sep='\t', index=False)

    if verbose:
        print(os.linesep + "Writing '%s'..." % fname + os.linesep)
        print(df.head())

    return fname


def _coordsystem_json(raw, unit, orient, manufacturer, fname, verbose):
    dig = raw.info['dig']
    coords = dict()
    fids = {d['ident']: d for d in dig if d['kind'] ==
            FIFF.FIFFV_POINT_CARDINAL}
    if fids:
        if FIFF.FIFFV_POINT_NASION in fids:
            coords['NAS'] = fids[FIFF.FIFFV_POINT_NASION]['r'].tolist()
        if FIFF.FIFFV_POINT_LPA in fids:
            coords['LPA'] = fids[FIFF.FIFFV_POINT_LPA]['r'].tolist()
        if FIFF.FIFFV_POINT_RPA in fids:
            coords['RPA'] = fids[FIFF.FIFFV_POINT_RPA]['r'].tolist()

    hpi = {d['ident']: d for d in dig if d['kind'] == FIFF.FIFFV_POINT_HPI}
    if hpi:
        for ident in hpi.keys():
            coords['coil%d' % ident] = hpi[ident]['r'].tolist()

    coord_frame = set([dig[ii]['coord_frame'] for ii in range(len(dig))])
    if len(coord_frame) > 1:
        err = 'All HPI and Fiducials must be in the same coordinate frame.'
        raise ValueError(err)

    fid_json = {'MEGCoordinateSystem': manufacturer,
                'MEGCoordinateUnits': unit,  # XXX validate this
                'HeadCoilCoordinates': coords,
                'HeadCoilCoordinateSystem': orient,
                'HeadCoilCoordinateUnits': unit  # XXX validate this
                }
    _write_json(fid_json, fname)

    return fname


def _channel_json(raw, task, manufacturer, fname, kind, verbose):

    sfreq = raw.info['sfreq']

    n_megchan = len([ch for ch in raw.info['chs']
                     if ch['kind'] == FIFF.FIFFV_MEG_CH])
    n_megrefchan = len([ch for ch in raw.info['chs']
                        if ch['kind'] == FIFF.FIFFV_REF_MEG_CH])
    n_eegchan = len([ch for ch in raw.info['chs']
                     if ch['kind'] == FIFF.FIFFV_EEG_CH])
    n_ecogchan = len([ch for ch in raw.info['chs']
                     if ch['kind'] == FIFF.FIFFV_ECOG_CH])
    n_seegchan = len([ch for ch in raw.info['chs']
                     if ch['kind'] == FIFF.FIFFV_SEEG_CH])
    n_eogchan = len([ch for ch in raw.info['chs']
                     if ch['kind'] == FIFF.FIFFV_EOG_CH])
    n_ecgchan = len([ch for ch in raw.info['chs']
                     if ch['kind'] == FIFF.FIFFV_ECG_CH])
    n_emgchan = len([ch for ch in raw.info['chs']
                     if ch['kind'] == FIFF.FIFFV_EMG_CH])
    n_miscchan = len([ch for ch in raw.info['chs']
                     if ch['kind'] == FIFF.FIFFV_EOG_CH])
    n_stimchan = len([ch for ch in raw.info['chs']
                     if ch['kind'] == FIFF.FIFFV_STIM_CH])

    ch_info_json = OrderedDict([
                ('TaskName', task),
                ('SamplingFrequency', sfreq),
                ("PowerLineFrequency", 42),
                ("DewarPosition", "XXX"),
                ("DigitizedLandmarks", False),
                ("DigitizedHeadPoints", False),
                ("SoftwareFilters", "n/a"),
                ('Manufacturer', manufacturer),
                ('MEGChannelCount', n_megchan),
                ('MEGREFChannelCount', n_megrefchan),
                ('EEGChannelCount', n_eegchan),
                ('iEEGSurfChannelCount', n_ecogchan),
                ('iEEGDepthChannelCount', n_seegchan),
                ('EOGChannelCount', n_eogchan),
                ('ECGChannelCount', n_ecgchan),
                ('EMGChannelCount', n_emgchan),
                ('MiscChannelCount', n_miscchan),
                ('TriggerChannelCount', n_stimchan)]
    )

    if kind != 'ieeg':
        ch_info_json.pop('iEEGSurfChannelCount')
        ch_info_json.pop('iEEGDepthChannelCount')

    _write_json(ch_info_json, fname, verbose=verbose)
    return fname


def raw_to_bids(subject_id, task, raw_file, output_path, session_id=None,
                run=None, kind='meg', events_data=None, event_id=None,
                hpi=None, electrode=None, hsp=None, config=None,
                overwrite=True, verbose=True):
    """Walk over a folder of files and create bids compatible folder.

    Parameters
    ----------
    subject_id : str
        The subject name in BIDS compatible format (01, 02, etc.)
    task : str
        The task name.
    raw_file : str | instance of mne.Raw
        The raw data. If a string, it is assumed to be the path to the raw data
        file. Otherwise it must be an instance of mne.Raw
    output_path : str
        The path of the BIDS compatible folder
    session_id : str | None
        The session name in BIDS compatible format.
    run : int | None
        The run number for this dataset.
    kind : str, one of ('meg', 'ieeg')
        The kind of data being converted. Defaults to "meg".
    events_data : str | array | None
        The events file. If a string, a path to the events file. If an array,
        the MNE events array (shape n_events, 3). If None, events will be
        inferred from the stim channel using `find_events`.
    event_id : dict
        The event id dict
    hpi : None | str | list of str
        Marker points representing the location of the marker coils with
        respect to the MEG Sensors, or path to a marker file.
        If list, all of the markers will be averaged together.
    electrode : None | str
        Digitizer points representing the location of the fiducials and the
        marker coils with respect to the digitized head shape, or path to a
        file containing these points.
    hsp : None | str | array, shape = (n_points, 3)
        Digitizer head shape points, or path to head shape file. If more than
        10`000 points are in the head shape, they are automatically decimated.
    config : str | None
        A path to the configuration file to use if the data is from a BTi
        system.
    overwrite : bool
        If the file already exists, whether to overwrite it.
    verbose : bool
        If verbose is True, this will print a snippet of the sidecar files. If
        False, no content will be printed.
    """
    if isinstance(raw_file, string_types):
        # We must read in the raw data
        raw = _read_raw(raw_file, electrode=electrode, hsp=hsp, hpi=hpi,
                        config=config, verbose=verbose)
        _, ext = _parse_ext(raw_file, verbose=verbose)
    elif isinstance(raw_file, BaseRaw):
        # Only parse the filename for the extension
        # Assume that if no filename attr exists, it's a fif file.
        raw = raw_file
        if hasattr(raw, 'filenames'):
            _, ext = _parse_ext(raw.filenames[0], verbose=verbose)
        else:
            ext = '.fif'
    else:
        raise ValueError('raw_file must be an instance of str or BaseRaw, '
                         'got %s' % type(raw_file))
    data_path = make_bids_folders(subject=subject_id, session=session_id,
                                  kind=kind, root=output_path,
                                  overwrite=overwrite,
                                  verbose=verbose)
    if session_id is None:
        ses_path = data_path
    else:
        ses_path = make_bids_folders(subject=subject_id, session=session_id,
                                     root=output_path,
                                     overwrite=False,
                                     verbose=verbose)

    # create filenames
    scans_fname = make_bids_filename(
        subject=subject_id, session=session_id, suffix='scans.tsv',
        prefix=ses_path)

    coordsystem_fname = make_bids_filename(
        subject=subject_id, session=session_id,
        suffix='coordsystem.json', prefix=data_path)
    data_meta_fname = make_bids_filename(
        subject=subject_id, session=session_id,
        suffix='%s.json' % kind, prefix=data_path)
    raw_file_bids = make_bids_filename(
        subject=subject_id, session=session_id, task=task, run=run,
        suffix='%s%s' % (kind, ext), prefix=data_path)
    events_tsv_fname = make_bids_filename(
        subject=subject_id, session=session_id, task=task,
        run=run, suffix='events.tsv', prefix=data_path)
    channels_fname = make_bids_filename(
        subject=subject_id, session=session_id, task=task, run=run,
        suffix='channels.tsv', prefix=data_path)

    # Read in Raw object and extract metadata from Raw object if needed
    if kind == 'meg':
        orient = orientation[ext]
        unit = units[ext]
        manufacturer = manufacturers[ext]
    else:
        orient = None
        unit = None
        manufacturer = None

    # save stuff
    if kind == 'meg':
        _scans_tsv(raw, raw_file_bids, scans_fname, verbose)
        _coordsystem_json(raw, unit, orient, manufacturer, coordsystem_fname,
                          verbose)

    make_dataset_description(output_path, name=" ",
                             verbose=verbose)
    _channel_json(raw, task, manufacturer, data_meta_fname, kind, verbose)
    _channels_tsv(raw, channels_fname, verbose)

    events = _read_events(events_data, raw)
    if len(events) > 0:
        _events_tsv(events, raw, events_tsv_fname, event_id, verbose)

    # for FIF, we need to re-save the file to fix the file pointer
    # for files with multiple parts
    if ext in ['.fif', '.gz']:
        raw.save(raw_file_bids, overwrite=overwrite)
    else:
        if os.path.exists(raw_file_bids):
            if overwrite:
                os.remove(raw_file_bids)
                sh.copyfile(raw_file, raw_file_bids)
            else:
                raise ValueError('"%s" already exists. Please set overwrite to'
                                 ' True.' % raw_file_bids)

    return output_path


def _read_events(events_data, raw):
    """Read in events data."""
    if isinstance(events_data, string_types):
        events = read_events(events_data).astype(int)
    elif isinstance(events_data, np.ndarray):
        if events_data.ndim != 2:
            raise ValueError('Events must have two dimensions, '
                             'found %s' % events.ndim)
        if events_data.shape[1] != 3:
            raise ValueError('Events must have second dimension of length 3, '
                             'found %s' % events.shape[1])
        events = events_data
    else:
        events = find_events(raw, min_duration=0.001)
    return events<|MERGE_RESOLUTION|>--- conflicted
+++ resolved
@@ -14,13 +14,9 @@
 from mne import read_events, find_events
 from mne.io.constants import FIFF
 from mne.io.pick import channel_type
-<<<<<<< HEAD
 from mne.io import BaseRaw
 from mne.channels.channels import _unit2human
 from mne.externals.six import string_types
-=======
-from mne.channels.channels import _unit2human
->>>>>>> df72c737
 
 from datetime import datetime
 
@@ -65,7 +61,7 @@
     units = [_unit2human.get(ich['unit'], 'n/a') for ich in raw.info['chs']]
     n_channels = raw.info['nchan']
     sfreq = raw.info['sfreq']
-<<<<<<< HEAD
+
     df = pd.DataFrame(OrderedDict([
                       ('name', raw.info['ch_names']),
                       ('type', ch_type),
@@ -75,16 +71,6 @@
                       ('low_cutoff', ['%.2f' % low_cutoff] * n_channels),
                       ('high_cutoff', ['%.2f' % high_cutoff] * n_channels),
                       ('status', status)]))
-=======
-    df = pd.DataFrame({'name': raw.info['ch_names'], 'type': ch_type,
-                       'units': units, 'description': description,
-                       'sampling_frequency': ['%.2f' % sfreq] * n_channels,
-                       'low_cutoff': ['%.2f' % low_cutoff] * n_channels,
-                       'high_cutoff': ['%.2f' % high_cutoff] * n_channels,
-                       'status': status})
-    df = df[['name', 'type', 'units', 'description', 'sampling_frequency',
-             'low_cutoff', 'high_cutoff', 'status']]
->>>>>>> df72c737
     df.to_csv(fname, sep='\t', index=False)
 
     if verbose:
